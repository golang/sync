--- conflicted
+++ resolved
@@ -68,16 +68,12 @@
 			// fix up the queue, just pretend we didn't notice the cancelation.
 			err = nil
 		default:
-<<<<<<< HEAD
-			waiterList.Remove(elem)
-=======
 			isFront := s.waiters.Front() == elem
 			s.waiters.Remove(elem)
 			// If we're at the front and there're extra tokens left, notify other waiters.
 			if isFront && s.size > s.cur {
 				s.notifyWaiters()
 			}
->>>>>>> 036812b2
 		}
 		s.mu.Unlock()
 		return err
@@ -138,8 +134,6 @@
 		s.waiters.Remove(next)
 		close(w.ready)
 	}
-<<<<<<< HEAD
-	s.mu.Unlock()
 }
 
 // Resize semaphore.
@@ -213,6 +207,4 @@
 		close(w.ready)
 	}
 	s.mu.Unlock()
-=======
->>>>>>> 036812b2
 }