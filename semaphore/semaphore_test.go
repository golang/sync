--- conflicted
+++ resolved
@@ -170,7 +170,37 @@
 	wg.Wait()
 }
 
-<<<<<<< HEAD
+// translated from https://github.com/zhiqiangxu/util/blob/master/mutex/crwmutex_test.go#L43
+func TestAllocCancelDoesntStarve(t *testing.T) {
+	sem := semaphore.NewWeighted(10)
+
+	// Block off a portion of the semaphore so that Acquire(_, 10) can eventually succeed.
+	sem.Acquire(context.Background(), 1)
+
+	// In the background, Acquire(_, 10).
+	ctx, cancel := context.WithCancel(context.Background())
+	defer cancel()
+	go func() {
+		sem.Acquire(ctx, 10)
+	}()
+
+	// Wait until the Acquire(_, 10) call blocks.
+	for sem.TryAcquire(1) {
+		sem.Release(1)
+		runtime.Gosched()
+	}
+
+	// Now try to grab a read lock, and simultaneously unblock the Acquire(_, 10) call.
+	// Both Acquire calls should unblock and return, in either order.
+	go cancel()
+
+	err := sem.Acquire(context.Background(), 1)
+	if err != nil {
+		t.Fatalf("Acquire(_, 1) failed unexpectedly: %v", err)
+	}
+	sem.Release(1)
+}
+
 func TestWeightedResizePanic(t *testing.T) {
 	t.Parallel()
 	defer func() {
@@ -301,35 +331,4 @@
 
 	}
 
-=======
-// translated from https://github.com/zhiqiangxu/util/blob/master/mutex/crwmutex_test.go#L43
-func TestAllocCancelDoesntStarve(t *testing.T) {
-	sem := semaphore.NewWeighted(10)
-
-	// Block off a portion of the semaphore so that Acquire(_, 10) can eventually succeed.
-	sem.Acquire(context.Background(), 1)
-
-	// In the background, Acquire(_, 10).
-	ctx, cancel := context.WithCancel(context.Background())
-	defer cancel()
-	go func() {
-		sem.Acquire(ctx, 10)
-	}()
-
-	// Wait until the Acquire(_, 10) call blocks.
-	for sem.TryAcquire(1) {
-		sem.Release(1)
-		runtime.Gosched()
-	}
-
-	// Now try to grab a read lock, and simultaneously unblock the Acquire(_, 10) call.
-	// Both Acquire calls should unblock and return, in either order.
-	go cancel()
-
-	err := sem.Acquire(context.Background(), 1)
-	if err != nil {
-		t.Fatalf("Acquire(_, 1) failed unexpectedly: %v", err)
-	}
-	sem.Release(1)
->>>>>>> 036812b2
 }